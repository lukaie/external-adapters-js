{
  "name": "@chainlink/external-adapters-js",
  "version": "0.1.4",
  "license": "MIT",
  "private": true,
  "workspaces": [
    "lcx",
    "linkpool",
    "onchain",
    "lition",
    "covid-tracker",
    "messari",
    "coinlore",
    "trueusd",
    "cryptoid",
    "blockchair",
    "bitso",
    "cryptomkt",
    "satoshitango",
    "bitex",
    "orchid-bandwidth",
    "genesis-volatility",
    "metalsapi",
    "bravenewcoin-vwap",
    "dxfeed",
    "tradingeconomics",
    "marketstack",
    "nikkei",
    "binance-dex",
    "nomics",
    "external-adapter",
    "example",
    "1forge",
    "alphachain",
    "alphavantage",
    "amberdata",
    "bravenewcoin",
    "bootstrap",
    "coinapi",
    "coinbase",
    "coingecko",
    "coinmarketcap",
    "coinpaprika",
    "cryptoapis",
    "cryptocompare",
    "currencylayer",
    "eodhistoricaldata",
    "fcsapi",
    "finnhub",
    "fixer",
    "fmpcloud",
    "kaiko",
    "oilpriceapi",
    "openexchangerates",
    "polygon",
    "google-finance",
    "etherchain",
    "poa-gasprice",
    "anyblock-gasprice",
    "anyblock-uniswap-vwap",
    "ethgasstation",
    "amberdata-gasprice",
    "synth-index/coinapi",
    "synth-index/coingecko",
    "synth-index/coinmarketcap",
    "synth-index/coinpaprika",
    "synth-index/bravenewcoin",
    "synth-index/cryptocompare",
    "synth-index/amberdata",
    "wbtc-address-set",
    "renvm-address-set",
    "blockchain.com",
    "blockcypher",
    "reduce",
    "json-rpc",
    "composite/**",
    "xbto",
    "iv-outlier-detection",
    "taapi",
    "stasis",
    "test-helpers",
    "wti-outlier-detection",
    "tradermade",
    "finage",
<<<<<<< HEAD
    "coinranking"
=======
    "coincodex"
>>>>>>> c9ae8d0c
  ],
  "scripts": {
    "lint": "yarn workspaces run lint",
    "lint:fix": "yarn workspaces run lint:fix",
    "setup": "yarn wsrun -mre -t setup",
    "test": "yarn workspaces run test",
    "test:unit": "yarn workspaces run test:unit",
    "test:integration": "yarn workspaces run test:integration",
    "test:example": "yarn workspace @chainlink/example-adapter test",
    "test:example-start-server": "node ./helpers/server.js"
  },
  "dependencies": {
    "@chainlink/ea-bootstrap": "^0.1.3",
    "@chainlink/external-adapter": "^0.2.6",
    "decimal.js": "^10.2.0",
    "ethers": "^4.0.47",
    "express": "^4.17.0",
    "synthetix": "^2.29.3",
    "web3": "^1.2.11"
  },
  "devDependencies": {
    "@chainlink/adapter-test-helpers": "0.0.1",
    "@tsconfig/node12": "^1.0.7",
    "eslint": "^7.2.0",
    "eslint-config-prettier": "^6.11.0",
    "eslint-config-standard": "^14.1.1",
    "eslint-plugin-import": "^2.22.0",
    "eslint-plugin-node": "^11.1.0",
    "eslint-plugin-prettier": "^3.1.4",
    "eslint-plugin-promise": "^4.2.1",
    "eslint-plugin-standard": "^4.0.1",
    "prettier": "^2.0.5",
    "wsrun": "^5.2.4"
  },
  "resolutions": {
    "**/lodash": "^4.17.20",
    "**/elliptic": "^6.5.3",
    "**/minimist": "^1.2.5"
  }
}<|MERGE_RESOLUTION|>--- conflicted
+++ resolved
@@ -82,11 +82,8 @@
     "wti-outlier-detection",
     "tradermade",
     "finage",
-<<<<<<< HEAD
+    "coincodex",
     "coinranking"
-=======
-    "coincodex"
->>>>>>> c9ae8d0c
   ],
   "scripts": {
     "lint": "yarn workspaces run lint",
