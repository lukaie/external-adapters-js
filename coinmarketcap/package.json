--- conflicted
+++ resolved
@@ -1,7 +1,6 @@
 {
   "name": "@chainlink/coinmarketcap-adapter",
-<<<<<<< HEAD
-  "version": "0.0.2",
+  "version": "0.0.3",
   "description": "Coinmarketcap adapter.",
   "keywords": [
     "Chainlink",
@@ -19,9 +18,6 @@
     "url": "https://github.com/smartcontractkit/external-adapters-js",
     "type": "git"
   },
-=======
-  "version": "0.0.3",
->>>>>>> 78ca6d17
   "license": "MIT",
   "scripts": {
     "prepublishOnly": "yarn build && yarn test:unit",
