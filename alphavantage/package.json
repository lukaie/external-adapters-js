{
  "name": "@chainlink/alphavantage-adapter",
<<<<<<< HEAD
  "version": "0.0.3",
=======
  "version": "0.0.2",
  "description": "Chainlink example adapter.",
  "keywords": [
    "Chainlink",
    "LINK",
    "blockchain",
    "oracle",
    "alphavantage",
    "adapter"
  ],
>>>>>>> 9cfa19b3
  "license": "MIT",
  "main": "dist/index.js",
  "types": "dist/index.d.ts",
  "files": [
    "dist"
  ],
  "repository": {
    "url": "https://github.com/smartcontractkit/external-adapters-js",
    "type": "git"
  },
  "scripts": {
    "prepublishOnly": "yarn build && yarn test:unit",
    "setup": "yarn build",
    "build": "tsc -b",
    "lint": "eslint --ignore-path ../.eslintignore . --ext .js,.jsx,.ts,.tsx",
    "lint:fix": "eslint --ignore-path ../.eslintignore . --ext .js,.jsx,.ts,.tsx --fix",
    "test": "mocha --exit --timeout 7000 -r ts-node/register 'test/**/*.test.ts'",
    "test:unit": "mocha --exit --grep @integration --invert -r ts-node/register 'test/**/*.test.ts'",
    "test:integration": "mocha --exit --timeout 7000 --grep @integration -r ts-node/register 'test/**/*.test.ts'",
    "server": "node -e 'require(\"./index.js\").server()'",
    "server:dist": "node -e 'require(\"./dist/index.js\").server()'",
    "start": "yarn server:dist"
  },
  "devDependencies": {
    "@types/chai": "^4.2.11",
    "@types/express": "^4.17.6",
    "@types/mocha": "^7.0.2",
    "@types/node": "^14.0.13",
    "@typescript-eslint/eslint-plugin": "^3.9.0",
    "@typescript-eslint/parser": "^3.9.0",
    "ts-node": "^8.10.2",
    "typescript": "^3.9.7"
  },
  "dependencies": {}
}<|MERGE_RESOLUTION|>--- conflicted
+++ resolved
@@ -1,9 +1,6 @@
 {
   "name": "@chainlink/alphavantage-adapter",
-<<<<<<< HEAD
   "version": "0.0.3",
-=======
-  "version": "0.0.2",
   "description": "Chainlink example adapter.",
   "keywords": [
     "Chainlink",
@@ -13,7 +10,6 @@
     "alphavantage",
     "adapter"
   ],
->>>>>>> 9cfa19b3
   "license": "MIT",
   "main": "dist/index.js",
   "types": "dist/index.d.ts",
