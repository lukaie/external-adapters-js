--- conflicted
+++ resolved
@@ -1,9 +1,5 @@
 import { Requester, Validator } from '@chainlink/external-adapter'
-<<<<<<< HEAD
-import { ExecuteWithConfig } from '@chainlink/types'
-=======
 import { ExecuteWithConfig, Config } from '@chainlink/types'
->>>>>>> cb7c19ab
 
 export const NAME = 'example'
 
@@ -14,13 +10,8 @@
   quote: ['quote', 'to', 'market'],
 }
 
-<<<<<<< HEAD
-export const execute: ExecuteWithConfig = async (input, config) => {
-  const validator = new Validator(input, customParams)
-=======
 export const execute: ExecuteWithConfig<Config> = async (request, config) => {
   const validator = new Validator(request, customParams)
->>>>>>> cb7c19ab
   if (validator.error) throw validator.error
 
   const jobRunID = validator.validated.id
