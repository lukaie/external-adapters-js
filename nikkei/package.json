--- conflicted
+++ resolved
@@ -1,9 +1,6 @@
 {
   "name": "@chainlink/nikkei-adapter",
-<<<<<<< HEAD
   "version": "0.0.2",
-=======
-  "version": "0.0.1",
   "description": "Chainlink nikkei adapter.",
   "keywords": [
     "Chainlink",
@@ -21,7 +18,6 @@
     "url": "https://github.com/smartcontractkit/external-adapters-js",
     "type": "git"
   },
->>>>>>> 592319e0
   "license": "MIT",
   "scripts": {
     "prepublishOnly": "yarn build && yarn test:unit",
