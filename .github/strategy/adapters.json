--- conflicted
+++ resolved
@@ -35,6 +35,7 @@
       "cryptoid",
       "cryptomkt",
       "currencylayer",
+      "dns-query",
       "dxfeed",
       "eodhistoricaldata",
       "etherchain",
@@ -72,18 +73,11 @@
       "stasis",
       "taapi",
       "tradermade",
-<<<<<<< HEAD
-      "finage",
-      "coincodex",
-      "coinranking",
-      "dns-query"
-=======
       "tradingeconomics",
       "trueusd",
       "wbtc-address-set",
       "wti-outlier-detection",
       "xbto"
->>>>>>> 5ef1f842
     ]
   },
   "2-step": {
