--- conflicted
+++ resolved
@@ -101,17 +101,13 @@
     "cmd": "make zip adapter=composite/__ADAPTER__ name=__ADAPTER__",
     "asset_path": "./composite/__ADAPTER__/dist/__ADAPTER__-adapter.zip",
     "asset_name": "__ADAPTER__-adapter.zip",
-<<<<<<< HEAD
     "image_name": "__ADAPTER__-adapter",
-    "adapter": ["proof-of-reserves", "market-closure", "defi-pulse"]
-=======
     "adapter": [
       "proof-of-reserves",
       "market-closure",
       "defi-pulse",
       "dns-record-check"
     ]
->>>>>>> 0e156274
   },
   "synth-index": {
     "docker": "make docker-synth-index adapter=__ADAPTER__",
