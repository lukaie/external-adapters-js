# Changelog Chainlink External Adapters

All notable changes to this project will be documented in this file.

The format is based on [Keep a Changelog](https://keepachangelog.com/en/1.0.0/), and this project adheres to [Semantic Versioning](https://semver.org/spec/v2.0.0.html).

## [Unreleased]

### Added

- New adapters:
  - `xbto` to get BRN quotes
  - `iv-outlier-detection` to get IV values with outlier detection
  - `taapi` to get Trading Analysis data
  - `stasis` to get Circulating Supply of EURS
  - `defi-pulse` to calculate an accurate price for the Defi Pulse Index
  - `finage` to get Financial data from finage.co.uk
  - `coincodex` to get crypto prices from CoinCodex
  - `coinranking` to get crypto prices from Coinranking
  - `btc.com` to get on-chain balances from BTC.com
  - `sochain` to get on-chain balances from SoChain
  - `dns-query` to query DNS over HTTPS
  - `dns-record-check` to check whether some record provided exists on DNS
<<<<<<< HEAD
  - `paxos` to get Paxos asset supply attestations
=======
  - `outlier-detection`: composite adapter to check for outlier values between multiple sets of data providers
  - `dydx-stark` to sign the input price data with your private STARK key, and send it to the destination endpoint.
>>>>>>> 55cdb58c
- Added support for metadata in requests. This gives adapters access to the FM on-chain round state.
- Moves re-usable test behaviors & testing utils to a new package - `@chainlink/adapter-test-helpers`
- Added support for using query string parameters as input to adapters.
- Add a package re-usable adapter factory implementations to - `@chainlink/ea-factories`

- Added support for using multiple API Keys per-adapter

### Changed

- Oilprice adapters now accept a common request for Brent crude oil: `{"market":"brent"}`
- Market closure is now a composite adapter, and now follows the build instructions for composite adapters. Market
  now also supports using metadata.
- Coinlore now accepts an optional environment variable to set the default API endpoint
- Migrates @chainlink/ea-bootstrap and @chainlink/external-adapter packages to TS.
- Updates the following adapters with a second endpoint for getting an account's on-chain balance
  - `amberdata`
  - `blockchair`
  - `cryptoapis`
- dxFeed now uses OTC feeds for FTSE and N225, rather than licensed data feeds

### Removed

- WTI Outlier detection and IV Outlier detection adapters are now covered in the Outlier detection composite adapter

## [0.1.4] - 2020-10-30

### Added

- New adapters:
  - `linkpool` to get ICE futures quotes
  - `onchain` to get ICE futures quotes
  - `lcx` to get BTC and ETH prices in USD or EUR

### Fixed

- Local in-memory cache got broken in the last release, and was reinitialized on every request.
- `amberdata` adapter wasn't responding for some assets because they don't make cross-rates by default. Cross-rates are now included which enables this adapter to support markets like `BNB/USD`, not just the actual `BNB/USDT`.

## [0.1.3] - 2020-10-29

### Added

- Caching improvements:
  - [Request coalescing](https://aws.amazon.com/builders-library/caching-challenges-and-strategies/) support to mitigate the issue of requests for data coming in bursts and missing the cache.
  - Remote cache (Redis/ElastiCache) support, with adapter key grouping, to enable more efficient serverless deployments.
- Support for composite adapters:
  - `composite/proof-of-reserves` adapter combines multiple adapters to find total balance in custody for wBTC or renBTC protocols.
- New adapters:
  - `wbtc-address-set` to query wBTC custody address set.
  - `renvm-address-set` to query renVM protocol custody address set.
  - `blockchain.com` to fetch balances for a set of Bitcoin addresses.
  - `blockcypher` to fetch balances for a set of Bitcoin addresses.
  - `reduce` to reduce an array to a result. Different reducers are supported like: `sum`, `product`, `average`, `median`, `min` & `max`.
  - `trueusd` to query supply and issuance data for TrueUSD.
  - `cryptoid` to get chain difficulty measurement from different networks.
  - `blockchair` to get chain difficulty measurement from different networks.
  - `bitso` to get last 24 hours volume weighted average price (vwap) for multiple markets.
  - `cryptomkt` to get last transaction price for multiple markets.
  - `satoshitango` to get last bid price for multiple markets.
  - `bitex` to get volume weighted average price (vwap) for multiple markets.
  - `orchid-bandwidth` to get available bandwidth from Chainlink as service provider.
  - `genesis-volatility` to get implied volatility of an asset.
  - `covid-tracker` to query COVID-19 statistics.
  - `lition` to query the price in Euros per MWh for Lition.
  - `coinlore` to query the Bitcoin market dominance and market capitalization.
  - `messari` to query the Bitcoin market dominance.

### Changed

- Improved logs.
- Prettier logs in development environment.

## [0.1.2] - 2020-09-18

### Changed

- Replaced `alphavantage-sdr` with `alphachain` adapter

## [0.1.1] - 2020-09-18

### Added

- CHANGELOG.md (this file), to keep track of changes between releases

### Changed

- Gas adapters (`amberdata-gasprice`, `anyblock-gasprice`, `etherchain`, `ethgasstation` & `poa-gasprice`) now do not require `speed` param on input, but will use a sensible default.

### Fixed

- Kaiko adapter endpoint fix

## [0.1.0] - 2020-09-17

Initial external adapter release!<|MERGE_RESOLUTION|>--- conflicted
+++ resolved
@@ -21,12 +21,9 @@
   - `sochain` to get on-chain balances from SoChain
   - `dns-query` to query DNS over HTTPS
   - `dns-record-check` to check whether some record provided exists on DNS
-<<<<<<< HEAD
   - `paxos` to get Paxos asset supply attestations
-=======
   - `outlier-detection`: composite adapter to check for outlier values between multiple sets of data providers
   - `dydx-stark` to sign the input price data with your private STARK key, and send it to the destination endpoint.
->>>>>>> 55cdb58c
 - Added support for metadata in requests. This gives adapters access to the FM on-chain round state.
 - Moves re-usable test behaviors & testing utils to a new package - `@chainlink/adapter-test-helpers`
 - Added support for using query string parameters as input to adapters.
