# Changelog Chainlink External Adapters

All notable changes to this project will be documented in this file.

The format is based on [Keep a Changelog](https://keepachangelog.com/en/1.0.0/), and this project adheres to [Semantic Versioning](https://semver.org/spec/v2.0.0.html).

## [Unreleased]

### Added

- New adapters:
  - `xbto` to get BRN quotes
  - `iv-outlier-detection` to get IV values with outlier detection
  - `taapi` to get Trading Analysis data
  - `stasis` to get Circulating Supply of EURS
  - `defi-pulse` to calculate an accurate price for the Defi Pulse Index
  - `finage` to get Financial data from finage.co.uk
  - `coincodex` to get crypto prices from CoinCodex
  - `coinranking` to get crypto prices from Coinranking
  - `crypto-volatility-index` to calculate the CVI (Crypto volatility index)
  - `btc.com` to get on-chain balances from BTC.com
  - `sochain` to get on-chain balances from SoChain
  - `dns-query` to query DNS over HTTPS
  - `dns-record-check` to check whether some record provided exists on DNS
  - `paxos` to get Paxos asset supply attestations
  - `outlier-detection`: composite adapter to check for outlier values between multiple sets of data providers
  - `dydx-stark` to sign the input price data with your private STARK key, and send it to the destination endpoint.
  - `apy-finance` to calculate the TVL in APY Finance
  - `token-allocation` composite adapter to calculate the total price from a set of tokens
  - `bitcoin-json-rpc`: composite adapter for querying bitcoin blockchain stats(difficulty, height) according to the existing convention
  - `iex-cloud` to get stock and crypto market data from IEX Cloud
  - `cfbenchmarks` to get crypto benchmarks and indices
  - `dxfeed-secondary` to handle secondary mappings for the TSLA symbol
  - `harmony` to write transactions to the Harmony blockchain
- Added support for metadata in requests. This gives adapters access to the FM on-chain round state.
- Moves re-usable test behaviors & testing utils to a new package - `@chainlink/adapter-test-helpers`
- Added support for using query string parameters as input to adapters.
- Add a package re-usable adapter factory implementations to - `@chainlink/ea-factories`

- Added support for using multiple API Keys per-adapter

### Fixed

- CMC adapter price query fixed for currencies where multiple currencies have the same symbol

### Changed

- Oilprice adapters now accept a common request for Brent crude oil: `{"market":"brent"}`
- Market closure is now a composite adapter, and now follows the build instructions for composite adapters. Market
  now also supports using metadata.
- Coinlore now accepts an optional environment variable to set the default API endpoint
- Migrates @chainlink/ea-bootstrap and @chainlink/external-adapter packages to TS.
- Updates the following adapters with a second endpoint for getting an account's on-chain balance
  - `amberdata`
  - `blockchair`
  - `cryptoapis`
- dxFeed now uses OTC feeds for FTSE and N225, rather than licensed data feeds
<<<<<<< HEAD
- migrates `coinmarketcap` to TS
=======
- Migrated to Typescript
  - `kaiko`
  - `marketstack`
  - `metalsapi`
  - `nikkei`
  - `poa-gasprice`
  - `polygon`
  - `nomics`
  - `openexchangerates`
>>>>>>> 78ca6d17

### Removed

- WTI Outlier detection and IV Outlier detection adapters are now covered in the Outlier detection composite adapter

## [0.1.5] - 2021-2-2

- Cache key generator now ignores `'meta'` metadata as default setting

## [0.1.4] - 2020-10-30

### Added

- New adapters:
  - `linkpool` to get ICE futures quotes
  - `onchain` to get ICE futures quotes
  - `lcx` to get BTC and ETH prices in USD or EUR

### Fixed

- Local in-memory cache got broken in the last release, and was reinitialized on every request.
- `amberdata` adapter wasn't responding for some assets because they don't make cross-rates by default. Cross-rates are now included which enables this adapter to support markets like `BNB/USD`, not just the actual `BNB/USDT`.

## [0.1.3] - 2020-10-29

### Added

- Caching improvements:
  - [Request coalescing](https://aws.amazon.com/builders-library/caching-challenges-and-strategies/) support to mitigate the issue of requests for data coming in bursts and missing the cache.
  - Remote cache (Redis/ElastiCache) support, with adapter key grouping, to enable more efficient serverless deployments.
- Support for composite adapters:
  - `composite/proof-of-reserves` adapter combines multiple adapters to find total balance in custody for wBTC or renBTC protocols.
- New adapters:
  - `wbtc-address-set` to query wBTC custody address set.
  - `renvm-address-set` to query renVM protocol custody address set.
  - `blockchain.com` to fetch balances for a set of Bitcoin addresses.
  - `blockcypher` to fetch balances for a set of Bitcoin addresses.
  - `reduce` to reduce an array to a result. Different reducers are supported like: `sum`, `product`, `average`, `median`, `min` & `max`.
  - `trueusd` to query supply and issuance data for TrueUSD.
  - `cryptoid` to get chain difficulty measurement from different networks.
  - `blockchair` to get chain difficulty measurement from different networks.
  - `bitso` to get last 24 hours volume weighted average price (vwap) for multiple markets.
  - `cryptomkt` to get last transaction price for multiple markets.
  - `satoshitango` to get last bid price for multiple markets.
  - `bitex` to get volume weighted average price (vwap) for multiple markets.
  - `orchid-bandwidth` to get available bandwidth from Chainlink as service provider.
  - `genesis-volatility` to get implied volatility of an asset.
  - `covid-tracker` to query COVID-19 statistics.
  - `lition` to query the price in Euros per MWh for Lition.
  - `coinlore` to query the Bitcoin market dominance and market capitalization.
  - `messari` to query the Bitcoin market dominance.

### Changed

- Improved logs.
- Prettier logs in development environment.

## [0.1.2] - 2020-09-18

### Changed

- Replaced `alphavantage-sdr` with `alphachain` adapter

## [0.1.1] - 2020-09-18

### Added

- CHANGELOG.md (this file), to keep track of changes between releases

### Changed

- Gas adapters (`amberdata-gasprice`, `anyblock-gasprice`, `etherchain`, `ethgasstation` & `poa-gasprice`) now do not require `speed` param on input, but will use a sensible default.

### Fixed

- Kaiko adapter endpoint fix

## [0.1.0] - 2020-09-17

Initial external adapter release!<|MERGE_RESOLUTION|>--- conflicted
+++ resolved
@@ -55,9 +55,6 @@
   - `blockchair`
   - `cryptoapis`
 - dxFeed now uses OTC feeds for FTSE and N225, rather than licensed data feeds
-<<<<<<< HEAD
-- migrates `coinmarketcap` to TS
-=======
 - Migrated to Typescript
   - `kaiko`
   - `marketstack`
@@ -67,7 +64,7 @@
   - `polygon`
   - `nomics`
   - `openexchangerates`
->>>>>>> 78ca6d17
+  - `coinmarketcap`
 
 ### Removed
 
