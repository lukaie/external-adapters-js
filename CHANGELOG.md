--- conflicted
+++ resolved
@@ -17,13 +17,10 @@
   - `finage` to get Financial data from finage.co.uk
   - `coincodex` to get crypto prices from CoinCodex
   - `coinranking` to get crypto prices from Coinranking
-<<<<<<< HEAD
   - `btc.com` to get on-chain balances from BTC.com
   - `sochain` to get on-chain balances from SoChain
-=======
   - `dns-query` to query DNS over HTTPS
   - `dns-record-check` to check whether some record provided exists on DNS
->>>>>>> e39189ee
 - Added support for metadata in requests. This gives adapters access to the FM on-chain round state.
 - Moves re-usable test behaviors & testing utils to a new package - `@chainlink/adapter-test-helpers`
 - Added support for using query string parameters as input to adapters.
